package main

import (
	tea "github.com/charmbracelet/bubbletea"
)

// Command represents a slash command
type Command struct {
	Name        string
	Description string
	Handler     func(*TUIModel, []string) tea.Cmd
}

// CommandRegistry holds all available commands
type CommandRegistry struct {
	Commands map[string]Command
	order    []string
}

// NewCommandRegistry creates a new command registry
func NewCommandRegistry() CommandRegistry {
	registry := CommandRegistry{
		Commands: make(map[string]Command),
	}

	// Register built-in commands
	registry.RegisterCommand("/help", "Show help information", handleHelpCommand)
	registry.RegisterCommand("/new", "Start a new session", handleNewSessionCommand)
	registry.RegisterCommand("/quit", "Quit the application", handleQuitCommand)
	registry.RegisterCommand("/login", "Login with OAuth provider selection", handleLoginCommand)
	registry.RegisterCommand("/models", "Select AI model", handleModelsCommand)
	registry.RegisterCommand("/context", "Show context usage details", handleContextCommand)
<<<<<<< HEAD
	registry.RegisterCommand("/vi", "Toggle vi mode (use : for commands)", handleViCommand)
	registry.RegisterCommand("/clear-history", "Clear all prompt history", handleClearHistoryCommand)
=======
	registry.RegisterCommand("/resume", "Resume a previous session", handleResumeCommand)
>>>>>>> 0fd35725

	return registry
}

// RegisterCommand registers a new command
func (cr *CommandRegistry) RegisterCommand(name, description string, handler func(*TUIModel, []string) tea.Cmd) {
	if _, exists := cr.Commands[name]; !exists {
		cr.order = append(cr.order, name)
	}
	cr.Commands[name] = Command{
		Name:        name,
		Description: description,
		Handler:     handler,
	}
}

// GetCommand gets a command by name
func (cr CommandRegistry) GetCommand(name string) (Command, bool) {
	cmd, exists := cr.Commands[name]
	return cmd, exists
}

// GetAllCommands returns all registered commands
func (cr CommandRegistry) GetAllCommands() []Command {
	var commands []Command
	for _, name := range cr.order {
		if cmd, ok := cr.Commands[name]; ok {
			commands = append(commands, cmd)
		}
	}
	return commands
}

// Command handlers

type showHelpMsg struct {
	leader string
}
type showContextMsg struct{ content string }

func handleHelpCommand(model *TUIModel, args []string) tea.Cmd {
	return func() tea.Msg {
		leader := "/"
		if model != nil && model.prompt.ViMode {
			leader = ":"
		}
		return showHelpMsg{leader: leader}
	}
}

func handleNewSessionCommand(model *TUIModel, args []string) tea.Cmd {
	model.saveSession()
	model.sessionActive = true
	model.chat = NewChatComponent(model.chat.Width, model.chat.Height)

	model.rawSessionHistory = make([]string, 0)

	model.toolCallMessageIndex = make(map[string]int)

<<<<<<< HEAD
	// Reset prompt history and waiting state
	model.initHistory()
	model.cancelStreaming()
	model.stopStreaming()

	// If we have an active session, reset its conversation history
	if model.session != nil {
		model.session.ClearHistory()
	}

=======
>>>>>>> 0fd35725
	return nil
}

func handleQuitCommand(model *TUIModel, args []string) tea.Cmd {
	// Save the session before quitting
	model.saveSession()
	// Quit the application
	return tea.Quit
}

func handleContextCommand(model *TUIModel, args []string) tea.Cmd {
	return func() tea.Msg {
		if model.session == nil {
			return showContextMsg{content: "No active session. Use /login to configure a provider and start chatting."}
		}
		info := model.session.GetContextInfo()
		return showContextMsg{content: renderContextInfo(info)}
	}
}

<<<<<<< HEAD
func handleViCommand(model *TUIModel, args []string) tea.Cmd {
	// Toggle vi mode
	model.prompt.SetViMode(!model.prompt.ViMode)

	var message string
	if model.prompt.ViMode {
		message = "Vi mode enabled. Press 'i' to insert, 'Esc' to return to normal mode. Use : for commands."
	} else {
		message = "Vi mode disabled. Use / for commands."
	}

	model.toastManager.AddToast(message, "info", 4000)
	return nil
}

func handleClearHistoryCommand(model *TUIModel, args []string) tea.Cmd {
	// Clear persistent history
	if model.historyStore != nil {
		if err := model.historyStore.Clear(); err != nil {
			model.toastManager.AddToast("Failed to clear history", "error", 3000)
			return nil
		}
	}

	// Clear in-memory history
	model.promptHistory = make([]promptHistoryEntry, 0)
	model.historyCursor = 0
	model.historySaved = false
	model.historyPendingPrompt = ""

	model.toastManager.AddToast("Prompt history cleared", "success", 3000)
	return nil
=======
func handleResumeCommand(model *TUIModel, args []string) tea.Cmd {
	return func() tea.Msg {
		config, err := LoadConfig()
		if err != nil {
			return sessionResumeErrorMsg{err: err}
		}

		if !config.Session.Enabled {
			return showContextMsg{content: "Session resume is disabled in configuration."}
		}

		maxSessions := 50
		maxAgeDays := 30
		listLimit := 10

		if config.Session.MaxSessions > 0 {
			maxSessions = config.Session.MaxSessions
		}
		if config.Session.MaxAgeDays > 0 {
			maxAgeDays = config.Session.MaxAgeDays
		}
		if config.Session.ListLimit > 0 {
			listLimit = config.Session.ListLimit
		}

		store, err := NewSessionStore(maxSessions, maxAgeDays)
		if err != nil {
			return sessionResumeErrorMsg{err: err}
		}

		sessions, err := store.ListSessions(listLimit)
		if err != nil {
			return sessionResumeErrorMsg{err: err}
		}

		return sessionsLoadedMsg{sessions: sessions}
	}
>>>>>>> 0fd35725
}<|MERGE_RESOLUTION|>--- conflicted
+++ resolved
@@ -30,12 +30,9 @@
 	registry.RegisterCommand("/login", "Login with OAuth provider selection", handleLoginCommand)
 	registry.RegisterCommand("/models", "Select AI model", handleModelsCommand)
 	registry.RegisterCommand("/context", "Show context usage details", handleContextCommand)
-<<<<<<< HEAD
 	registry.RegisterCommand("/vi", "Toggle vi mode (use : for commands)", handleViCommand)
 	registry.RegisterCommand("/clear-history", "Clear all prompt history", handleClearHistoryCommand)
-=======
 	registry.RegisterCommand("/resume", "Resume a previous session", handleResumeCommand)
->>>>>>> 0fd35725
 
 	return registry
 }
@@ -95,7 +92,6 @@
 
 	model.toolCallMessageIndex = make(map[string]int)
 
-<<<<<<< HEAD
 	// Reset prompt history and waiting state
 	model.initHistory()
 	model.cancelStreaming()
@@ -105,9 +101,6 @@
 	if model.session != nil {
 		model.session.ClearHistory()
 	}
-
-=======
->>>>>>> 0fd35725
 	return nil
 }
 
@@ -128,7 +121,6 @@
 	}
 }
 
-<<<<<<< HEAD
 func handleViCommand(model *TUIModel, args []string) tea.Cmd {
 	// Toggle vi mode
 	model.prompt.SetViMode(!model.prompt.ViMode)
@@ -161,7 +153,8 @@
 
 	model.toastManager.AddToast("Prompt history cleared", "success", 3000)
 	return nil
-=======
+}
+
 func handleResumeCommand(model *TUIModel, args []string) tea.Cmd {
 	return func() tea.Msg {
 		config, err := LoadConfig()
@@ -199,5 +192,4 @@
 
 		return sessionsLoadedMsg{sessions: sessions}
 	}
->>>>>>> 0fd35725
 }