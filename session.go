package main

import (
	"context"
	crand "crypto/rand"
	"crypto/sha256"
	_ "embed"
	"encoding/hex"
	"encoding/json"
	"fmt"
	"log/slog"
	"os"
	"path/filepath"
	"runtime"
	"sort"
	"strings"
	"time"

	"github.com/tmc/langchaingo/llms"
	"github.com/tmc/langchaingo/prompts"
	lctools "github.com/tmc/langchaingo/tools"
)

// NotifyFunc is a function that handles notifications
type NotifyFunc func(any)

// Session is a lightweight chat loop that uses llms.Model directly
// and native provider tool/function-calling. It executes tools via the
// existing CoreToolScheduler and keeps conversation state locally.
type Session struct {
<<<<<<< HEAD
	llm      llms.Model
	messages []llms.MessageContent

	// toolCatalog maps tool name -> concrete tool for execution
	toolCatalog map[string]lctools.Tool
	// toolDefs are the LLM-facing tool/function definitions
	toolDefs []llms.Tool

	// Tool call loop detection
	lastToolCallKey         string
	toolCallRepetitionCount int

	// Tool scheduler for coordinating tool execution
	scheduler *CoreToolScheduler

	// Context files to include with prompts
	contextFiles map[string]string

	// Tool notification function
	notify NotifyFunc

	// Streaming state management
	accumulatedContent strings.Builder

	// Configuration
	config *LLMConfig

	// Session tracking
	startTime time.Time
=======
	ID          string    `json:"id"`
	CreatedAt   time.Time `json:"created_at"`
	LastUpdated time.Time `json:"last_updated"`
	FirstPrompt string    `json:"first_prompt"`
	Provider    string    `json:"provider"`
	Model       string    `json:"model"`
	WorkingDir  string    `json:"working_dir"`
	ProjectSlug string    `json:"project_slug,omitempty"`

	Messages     []llms.MessageContent `json:"messages"`
	ContextFiles map[string]string     `json:"context_files"`

	llm                     llms.Model              `json:"-"`
	toolCatalog             map[string]lctools.Tool `json:"-"`
	toolDefs                []llms.Tool             `json:"-"`
	lastToolCallKey         string                  `json:"-"`
	toolCallRepetitionCount int                     `json:"-"`
	scheduler               *CoreToolScheduler      `json:"-"`
	notify                  NotifyFunc              `json:"-"`
	accumulatedContent      strings.Builder         `json:"-"`
	config                  *LLMConfig              `json:"-"`
>>>>>>> 0fd35725
}

// resetStreamBuffer safely resets the accumulated content buffer
func (s *Session) resetStreamBuffer() {
	s.accumulatedContent.Reset()
}

// getStreamBuffer returns the current accumulated content and optionally resets it
func (s *Session) getStreamBuffer(reset bool) string {
	content := s.accumulatedContent.String()
	if reset {
		s.accumulatedContent.Reset()
	}
	return content
}

// notification messages
type streamChunkMsg string
type streamStartMsg struct{}
type streamCompleteMsg struct{}
type streamInterruptedMsg struct{ partialContent string }
type streamErrorMsg struct{ err error }
type streamMaxTurnsExceededMsg struct{ maxTurns int }
type streamMaxTokensReachedMsg struct{ content string }

// Local copies of prompt partials and template used by the session, to decouple from agent.go.
var sessPromptPartials = map[string]any{
	"SandboxStatus": "none",
	"UserMemory":    "",
	"Env":           "",
	"ReadFile":      "read_file",
	"WriteFile":     "write_file",
	"Grep":          "grep",
	"Glob":          "glob",
	"Edit":          "replace_text",
	"Shell":         "run_shell_command",
	"ReadManyFiles": "read_many_files",
	"Memory":        "",
	"LS":            "list_files",
	"history":       "",
}

//go:embed prompts/system_prompt.tmpl
var sessSystemPromptTemplate string

// NewSession creates a new Session instance with a system prompt and tools.
func NewSession(llm llms.Model, cfg *Config, toolNotify NotifyFunc) (*Session, error) {
	now := time.Now()
	workingDir, _ := os.Getwd()

	s := &Session{
		ID:          generateSessionID(),
		CreatedAt:   now,
		LastUpdated: now,
		WorkingDir:  workingDir,
		llm:         llm,
		toolCatalog: map[string]lctools.Tool{},
		notify:      toolNotify,
	}
	if cfg != nil {
		s.config = &cfg.LLM
		s.Provider = cfg.LLM.Provider
		s.Model = cfg.LLM.Model
		// Set default maxTurns if not configured
	} else {
		// Create default config if none provided
		s.config = &LLMConfig{}
	}
	if s.config.MaxTurns <= 0 {
		s.config.MaxTurns = 999
	}

	// Build system prompt from the existing template and partials, same as the agent.
	partials := make(map[string]any, len(sessPromptPartials))
	for k, v := range sessPromptPartials {
		partials[k] = v
	}
	partials["Env"] = sessBuildEnvBlock()

	pt := prompts.PromptTemplate{
		Template:         sessSystemPromptTemplate,
		TemplateFormat:   prompts.TemplateFormatGoTemplate,
		InputVariables:   []string{"input", "agent_scratchpad"},
		PartialVariables: partials,
	}

	// Render with empty input/scratchpad since this is a system message.
	sys, err := pt.Format(map[string]any{"input": "", "agent_scratchpad": ""})
	if err != nil {
		return nil, fmt.Errorf("formatting system prompt: %w", err)
	}
	var parts []llms.ContentPart
	if s.config != nil && s.config.Provider == "anthropic" {
		parts = append(parts, llms.TextPart("You are Claude Code, Anthropic's official CLI for Claude."))
	}
	parts = append(parts, llms.TextPart(sys))

	s.Messages = append(s.Messages, llms.MessageContent{
		Role:  llms.ChatMessageTypeSystem,
		Parts: parts,
	})

	// Build tool schema for the model and execution catalog for the scheduler.
	s.toolDefs, s.toolCatalog = buildLLMTools()
	s.scheduler = NewCoreToolScheduler(s.notify)
<<<<<<< HEAD
	s.contextFiles = make(map[string]string)
	s.startTime = time.Now()
=======
	s.ContextFiles = make(map[string]string)
>>>>>>> 0fd35725

	// Add AGENTS.md as a persistent context file if it exists
	projectContext := readProjectContext()
	if projectContext != "" {
		s.ContextFiles["AGENTS.md"] = projectContext
	}
	return s, nil
}

// AddContextFile adds file content to the context for the next prompt
func (s *Session) AddContextFile(path, content string) {
	s.ContextFiles[path] = content
}

// ClearContext removes all file content from the context except AGENTS.md
func (s *Session) ClearContext() {
	// Preserve AGENTS.md if it exists
	agentsContent, hasAgents := s.ContextFiles["AGENTS.md"]
	s.ContextFiles = make(map[string]string)
	if hasAgents {
		s.ContextFiles["AGENTS.md"] = agentsContent
	}
}

// ClearHistory clears the conversation history but keeps the system message and AGENTS.md
func (s *Session) ClearHistory() {
	// Keep only the system message (first message)
	if len(s.Messages) > 0 && s.Messages[0].Role == llms.ChatMessageTypeSystem {
		s.Messages = s.Messages[:1]
	} else {
		s.Messages = []llms.MessageContent{}
	}

	// Reset tool call tracking
	s.lastToolCallKey = ""
	s.toolCallRepetitionCount = 0

	// Reset session start time
	s.startTime = time.Now()

	s.ClearContext()
}

// HasContextFiles returns true if there are files in the context
func (s *Session) HasContextFiles() bool {
	return len(s.ContextFiles) > 0
}

// GetContextFiles returns a copy of the context files map
func (s *Session) GetContextFiles() map[string]string {
	result := make(map[string]string)
	for k, v := range s.ContextFiles {
		result[k] = v
	}
	return result
}

// buildPromptWithContext builds a prompt that includes all file content
func (s *Session) buildPromptWithContext(userPrompt string) string {
	if len(s.ContextFiles) == 0 {
		return userPrompt
	}

	var fileContents []string
	for path, content := range s.ContextFiles {
		fileContents = append(fileContents, fmt.Sprintf("--- Context from: %s ---\n%s\n--- End of Context from: %s ---", path, content, path))
	}

	return strings.Join(fileContents, "\n\n") + "\n" + userPrompt
}

// getToolCallKey generates a unique key for a tool call based on name and arguments
func (s *Session) getToolCallKey(name, argsJSON string) string {
	keyString := fmt.Sprintf("%s:%s", name, argsJSON)
	hash := sha256.Sum256([]byte(keyString))
	return hex.EncodeToString(hash[:])
}

// checkToolCallLoop detects if the same tool call is being repeated
func (s *Session) checkToolCallLoop(name, argsJSON string) bool {
	const toolCallLoopThreshold = 3 // More conservative than gemini-cli's 5

	key := s.getToolCallKey(name, argsJSON)
	if s.lastToolCallKey == key {
		s.toolCallRepetitionCount++
	} else {
		s.lastToolCallKey = key
		s.toolCallRepetitionCount = 1
	}

	if s.toolCallRepetitionCount >= toolCallLoopThreshold {
		slog.Warn("tool call loop detected", "tool", name, "count", s.toolCallRepetitionCount)
		return true
	}

	return false
}

// prepareUserMessage builds the prompt with context and adds it to the message history
func (s *Session) prepareUserMessage(prompt string) {
	fullPrompt := s.buildPromptWithContext(prompt)
	s.Messages = append(s.Messages, llms.MessageContent{
		Role:  llms.ChatMessageTypeHuman,
		Parts: []llms.ContentPart{llms.TextPart(fullPrompt)},
	})
}

func (s *Session) generateLLMResponse(ctx context.Context, streamingFunc func(ctx context.Context, chunk []byte) error) (*llms.ContentChoice, error) {
	// Build call options; try with explicit tool choice first, then without, then no tools.
	var callOptsWithChoice []llms.CallOption
	var callOptsNoChoice []llms.CallOption
	if len(s.toolDefs) > 0 {
		callOptsNoChoice = []llms.CallOption{llms.WithTools(s.toolDefs), llms.WithMaxTokens(64000)}
		callOptsWithChoice = append([]llms.CallOption{}, callOptsNoChoice...)
		callOptsWithChoice = append(callOptsWithChoice, llms.WithToolChoice("auto"))
	}

	// Add streaming option if requested
	if streamingFunc != nil {
		callOptsWithChoice = append(callOptsWithChoice, llms.WithStreamingFunc(streamingFunc))
	}
	// Attempt with explicit tool choice first.
	resp, err := s.llm.GenerateContent(ctx, s.Messages, callOptsWithChoice...)
	if err != nil {
		return nil, err
	}

	if len(resp.Choices) == 0 {
		return nil, fmt.Errorf("empty response choices")
	}
	return resp.Choices[0], nil
}

// appendMessages adds LLM response content and tool calls to the message history
func (s *Session) appendMessages(content string, toolCalls []llms.ToolCall) {
	// Build the assistant message parts
	var parts []llms.ContentPart

	// Add text content if present
	if strings.TrimSpace(content) != "" {
		parts = append(parts, llms.TextPart(content))
	}

	// Add tool calls if present
	for _, toolCall := range toolCalls {
		parts = append(parts, llms.ToolCall{
			ID:           toolCall.ID,
			Type:         toolCall.Type,
			FunctionCall: toolCall.FunctionCall,
		})
	}

	// Only add the assistant message if we have content or tool calls
	if len(parts) > 0 {
		s.Messages = append(s.Messages, llms.MessageContent{
			Role:  llms.ChatMessageTypeAI,
			Parts: parts,
		})
	}
}

// executeToolCall executes a single tool call and returns the response content
func (s *Session) executeToolCall(ctx context.Context, tool lctools.Tool, tc llms.ToolCall, argsJSON string) llms.ToolCallResponse {
	var out string
	var callErr error

	if s.scheduler != nil {
		ch := s.scheduler.Schedule(tool, argsJSON)
		res := <-ch
		out, callErr = res.Output, res.Error
	} else {
		out, callErr = tool.Call(ctx, argsJSON)
	}

	if callErr != nil {
		return llms.ToolCallResponse{
			ToolCallID: tc.ID,
			Name:       tc.FunctionCall.Name,
			Content:    fmt.Sprintf("Error: %v", callErr),
		}
	}

	return llms.ToolCallResponse{
		ToolCallID: tc.ID,
		Name:       tc.FunctionCall.Name,
		Content:    out,
	}
}

// GetMessageSnapshot returns the current size of the message history for rollback purposes
func (s *Session) GetMessageSnapshot() int {
	return len(s.messages)
}

// RollbackTo truncates the message history back to the provided snapshot index
func (s *Session) RollbackTo(snapshot int) {
	if snapshot < 1 {
		snapshot = 1 // always preserve the system prompt
	}
	if snapshot > len(s.messages) {
		snapshot = len(s.messages)
	}
	if snapshot < len(s.messages) {
		s.messages = s.messages[:snapshot]
	}

	// Reset tool loop detection state when rolling back
	s.lastToolCallKey = ""
	s.toolCallRepetitionCount = 0
}

// processToolCalls handles executing tool calls and building response messages
func (s *Session) processToolCalls(ctx context.Context, toolCalls []llms.ToolCall) ([]llms.MessageContent, bool) {
	toolMessages := make([]llms.MessageContent, 0, len(toolCalls))

	for _, tc := range toolCalls {
		if tc.FunctionCall == nil {
			continue
		}
		name := tc.FunctionCall.Name
		argsJSON := tc.FunctionCall.Arguments

		// Check for tool call loops
		if s.checkToolCallLoop(name, argsJSON) {
			toolMessages = append(toolMessages, llms.MessageContent{
				Role: llms.ChatMessageTypeTool,
				Parts: []llms.ContentPart{llms.ToolCallResponse{
					ToolCallID: tc.ID,
					Name:       name,
					Content:    fmt.Sprintf("error: tool call loop detected after %d attempts", s.toolCallRepetitionCount),
				}},
			})
			return toolMessages, true // shouldReturn = true
		}

		tool, ok := s.toolCatalog[name]
		if !ok {
			// If the model requested an unknown tool, feed an error response back.
			toolMessages = append(toolMessages, llms.MessageContent{
				Role: llms.ChatMessageTypeTool,
				Parts: []llms.ContentPart{llms.ToolCallResponse{
					ToolCallID: tc.ID,
					Name:       name,
					Content:    fmt.Sprintf("error: unknown tool %q", name),
				}},
			})
			continue
		}

		// Execute tool and add response
		response := s.executeToolCall(ctx, tool, tc, argsJSON)
		toolMessages = append(toolMessages, llms.MessageContent{
			Role:  llms.ChatMessageTypeTool,
			Parts: []llms.ContentPart{response},
		})
	}

	return toolMessages, false // shouldReturn = false
}

// Ask sends a user prompt through the native loop. It returns the final assistant text.
// It handles provider-native tool calls by executing them and feeding results back.
func (s *Session) Ask(ctx context.Context, prompt string) (string, error) {
	// Build prompt with context if available and add to messages
	s.prepareUserMessage(prompt)
	// Clear context after building the prompt
	defer s.ClearContext()

	// A simple loop: generate -> maybe tool calls -> tool responses -> generate.
	var finalText string
	var lastAssistant string
	var hadAnyToolCall bool
	var i int
	maxTurns := s.config.MaxTurns
	for i = 0; i < maxTurns; i++ {
		choice, err := s.generateLLMResponse(ctx, nil)
		if err != nil {
			return "", err
		}

		// Check if response was truncated due to max tokens
		if choice.StopReason == "max_tokens" {
			return choice.Content + "\n\n[Response truncated due to length limit]", nil
		}

		// Build response with reasoning content if available
		responseText := choice.Content
		if choice.ReasoningContent != "" {
			responseText = "<thinking>\n" + choice.ReasoningContent + "\n</thinking>\n\n" + choice.Content
		}

		// Record assistant response in message history
		if strings.TrimSpace(responseText) != "" {
			finalText = responseText
		}
		s.appendMessages(responseText, choice.ToolCalls)

		// Handle tool calls, if any.
		if len(choice.ToolCalls) == 0 {
			// Give the model another turn to issue tool calls if it only planned.
			// Stop if it repeats the same assistant content.
			if hadAnyToolCall || strings.TrimSpace(choice.Content) == strings.TrimSpace(lastAssistant) {
				break
			}
			lastAssistant = choice.Content
			continue
		}
		hadAnyToolCall = true

		// Process tool calls and add responses
		toolMessages, shouldReturn := s.processToolCalls(ctx, choice.ToolCalls)
		if len(toolMessages) > 0 {
			s.messages = append(s.messages, toolMessages...)
		}

		if shouldReturn {
			return finalText, nil
		}

<<<<<<< HEAD
		// Continue to next iteration to let the model incorporate tool results.
		if len(toolMessages) > 0 {
=======
		// Append the aggregated tool responses and continue the loop.
		if len(toolResponseMsg.Parts) > 0 {
			s.Messages = append(s.Messages, toolResponseMsg)
			// Continue to next iteration to let the model incorporate tool results.
>>>>>>> 0fd35725
			continue
		}

		// No tool responses to send; break.
		break
	}
	if i < maxTurns {
		return finalText, nil
	}
	return fmt.Sprintf("%s\n\nEnded after %d interation", finalText, maxTurns), nil
}

// AskStream sends a user prompt through the native loop with streaming support.
// It launches the streaming process in a goroutine and returns immediately.
// Uses the notify callback to send streaming chunks as they arrive.
// Supports cancellation via the provided context.
func (s *Session) AskStream(ctx context.Context, prompt string) {
	// Launch streaming in a goroutine to avoid blocking the UI
	go func() {
		// Ensure cleanup on exit
		defer func() {
			s.ClearContext()
		}()

		// Build prompt with context if available and add to messages
		s.prepareUserMessage(prompt)

		// Notify UI that streaming has started
		if s.notify != nil {
			s.notify(streamStartMsg{})
		}

		// A simple loop: generate -> maybe tool calls -> tool responses -> generate.
		// Cap at a few iterations to avoid infinite loops.
		var i int
		maxTurns := s.config.MaxTurns
		for i = 0; i < maxTurns; i++ {
			s.resetStreamBuffer()

			// Check for cancellation
			select {
			case <-ctx.Done():
				// Streaming was cancelled - add any accumulated content to message history
				accumulatedText := s.getStreamBuffer(false)
				if strings.TrimSpace(accumulatedText) != "" {
					s.appendMessages(accumulatedText, nil)
				}
				if s.notify != nil {
					s.notify(streamInterruptedMsg{partialContent: accumulatedText})
				}
				return
			default:
				// Continue with streaming
			}

			// Create streaming function that accumulates content and notifies UI
			streamingFunc := func(ctx context.Context, chunk []byte) error {
				// Check for cancellation in streaming callback
				select {
				case <-ctx.Done():
					return ctx.Err()
				default:
				}

				chunkStr := string(chunk)
				s.accumulatedContent.WriteString(chunkStr)
				if s.notify != nil {
					s.notify(streamChunkMsg(chunkStr))
				}
				return nil
			}

			choice, err := s.generateLLMResponse(ctx, streamingFunc)
			if err != nil {
				// Check if this was a cancellation
				if ctx.Err() != nil {
					accumulatedText := s.getStreamBuffer(false)
					if strings.TrimSpace(accumulatedText) != "" {
						s.appendMessages(accumulatedText, nil)
					}
					if s.notify != nil {
						s.notify(streamInterruptedMsg{partialContent: accumulatedText})
					}
					return
				}

				// Regular error
				if s.notify != nil {
					s.notify(streamErrorMsg{err: err})
				}
				return
			}

			// Use accumulated content as the response
			responseContent := s.getStreamBuffer(false)

			// Check if response was truncated due to max tokens
			if choice.StopReason == "max_tokens" {
				if s.notify != nil {
					s.notify(streamMaxTokensReachedMsg{content: responseContent})
				}
				s.appendMessages(responseContent, choice.ToolCalls)
				break
			}

			// Add reasoning content if available (for models like deepseek-reasoner)
			if choice.ReasoningContent != "" && s.notify != nil {
				s.notify(streamChunkMsg("\n\n<thinking>\n" + choice.ReasoningContent + "\n</thinking>\n\n"))
			}

			// Add the assistant message with content and tool calls to message history
			s.appendMessages(responseContent, choice.ToolCalls)

			// Handle tool calls, if any.
			if len(choice.ToolCalls) == 0 {
				// No tool calls - streaming is complete
				break
			}

			// Process tool calls and add responses
			toolMessages, shouldReturn := s.processToolCalls(ctx, choice.ToolCalls)
			if len(toolMessages) > 0 {
				s.messages = append(s.messages, toolMessages...)
			}

			if shouldReturn {
				break
			}

<<<<<<< HEAD
			// Continue to next iteration to let the model incorporate tool results.
			if len(toolMessages) > 0 {
=======
			// Append the aggregated tool responses and continue the loop.
			if len(toolResponseMsg.Parts) > 0 {
				s.Messages = append(s.Messages, toolResponseMsg)
				// Continue to next iteration to let the model incorporate tool results.
>>>>>>> 0fd35725
				continue
			}

			// No tool responses to send; break.
			break
		}

		// Check if we exceeded max turns and send appropriate notification
		if s.notify != nil {
			if i >= maxTurns {
				s.notify(streamMaxTurnsExceededMsg{maxTurns: maxTurns})
			} else {
				s.notify(streamCompleteMsg{})
			}
		}
	}()
}

// parseReActAction extracts a tool name and JSON arguments from text containing lines like:
// "Action: tool_name" and "Action Input: { ... }".
func parseReActAction(text string) (name string, argsJSON string, ok bool) {
	if text == "" {
		return "", "", false
	}
	var tool string
	var args string
	lines := strings.Split(text, "\n")
	for _, ln := range lines {
		l := strings.TrimSpace(ln)
		if strings.HasPrefix(strings.ToLower(l), "action:") {
			tool = strings.TrimSpace(l[len("Action:"):])
		} else if strings.HasPrefix(strings.ToLower(l), "action input:") {
			args = strings.TrimSpace(l[len("Action Input:"):])
		}
	}
	if tool == "" || args == "" {
		return "", "", false
	}
	return tool, args, true
}

// sessBuildEnvBlock constructs a minimal <env> XML snippet containing OS and paths.
func sessBuildEnvBlock() string {
	cwd, _ := os.Getwd()
	home, _ := os.UserHomeDir()
	root := findProjectRoot(cwd)
	shell := os.Getenv("SHELL")
	if shell == "" {
		shell = "bash"
	}
	return fmt.Sprintf(`
 <os>%s</os>
 <paths>
  <cwd>%s</cwd>
  <project_root>%s</project_root>
  <home>%s</home>
 </paths>`, runtime.GOOS, shell, root, home)
}

// readProjectContext reads the contents of AGENTS.md from the current working directory.
func readProjectContext() string {
	wd, err := os.Getwd()
	if err != nil {
		return ""
	}
	path := filepath.Join(wd, "AGENTS.md")
	b, err := os.ReadFile(path)
	if err != nil {
		return ""
	}
	return string(b)
}

// buildLLMTools returns the LLM tool/function definitions and a catalog by name for execution.
func buildLLMTools() ([]llms.Tool, map[string]lctools.Tool) {
	// Map our concrete tools by name for execution.
	execCatalog := map[string]lctools.Tool{}
	for _, t := range availableTools {
		execCatalog[t.Name()] = t
	}

	// Helper to produce a basic JSON schema for function parameters.
	obj := func(props map[string]any, required []string) map[string]any {
		m := map[string]any{
			"type":       "object",
			"properties": props,
		}
		if len(required) > 0 {
			m["required"] = required
		}
		return m
	}

	str := func(desc string) map[string]any { return map[string]any{"type": "string", "description": desc} }

	defs := []llms.Tool{
		{
			Type: "function",
			Function: &llms.FunctionDefinition{
				Name:        "read_file",
				Description: "Reads a file and returns its content.",
				Parameters: obj(map[string]any{
					"path": str("Absolute or relative path to the file"),
				}, []string{"path"}),
			},
		},
		{
			Type: "function",
			Function: &llms.FunctionDefinition{
				Name:        "write_file",
				Description: "Writes content to a file, creating or overwriting it.",
				Parameters: obj(map[string]any{
					"path":    str("Target file path"),
					"content": str("File contents to write"),
				}, []string{"path", "content"}),
			},
		},
		{
			Type: "function",
			Function: &llms.FunctionDefinition{
				Name:        "list_files",
				Description: "Lists the contents of a directory.",
				Parameters: obj(map[string]any{
					"path": str("Directory path (defaults to '.')"),
				}, nil),
			},
		},
		{
			Type: "function",
			Function: &llms.FunctionDefinition{
				Name:        "replace_text",
				Description: "Replaces all occurrences of a string in a file with another string.",
				Parameters: obj(map[string]any{
					"path":     str("File path"),
					"old_text": str("Text to replace"),
					"new_text": str("Replacement text"),
				}, []string{"path", "old_text", "new_text"}),
			},
		},
		{
			Type: "function",
			Function: &llms.FunctionDefinition{
				Name:        "run_shell_command",
				Description: "Executes a shell command in an optional directory.",
				Parameters: obj(map[string]any{
					"command":     str("Shell command to run"),
					"description": str("Short description of the command"),
					"path":        str("Working directory for the command"),
				}, []string{"command"}),
			},
		},
		{
			Type: "function",
			Function: &llms.FunctionDefinition{
				Name:        "read_many_files",
				Description: "Reads content from multiple files specified by wildcard paths.",
				Parameters: obj(map[string]any{
					"paths": map[string]any{
						"type":        "array",
						"description": "Array of file paths or glob patterns to read",
						"items": map[string]any{
							"type":        "string",
							"description": "A file path or glob pattern",
						},
					},
				}, []string{"paths"}),
			},
		},
	}

	return defs, execCatalog
}

// Utility to pretty-print any struct for debug (unused but handy during dev).
func toJSON(v any) string {
	b, _ := json.MarshalIndent(v, "", "  ")
	return string(b)
}

<<<<<<< HEAD
// GetSessionDuration returns the duration since the session started
func (s *Session) GetSessionDuration() time.Duration {
	return time.Since(s.startTime)
}

// GetContextUsagePercent returns the percentage of context used (0-100)
func (s *Session) GetContextUsagePercent() float64 {
	info := s.GetContextInfo()
	if info.TotalTokens <= 0 {
		return 0
	}
	return (float64(info.UsedTokens) / float64(info.TotalTokens)) * 100
=======
type SessionIndex struct {
	Sessions []Session `json:"sessions"`
}

type SessionStore struct {
	storageDir  string
	maxSessions int
	maxAgeDays  int
	saveChan    chan *Session
	stopChan    chan struct{}
}

func generateSessionID() string {
	timestamp := time.Now().Format("2006-01-02-150405")

	randomBytes := make([]byte, 4)
	crand.Read(randomBytes)
	suffix := hex.EncodeToString(randomBytes)

	return fmt.Sprintf("%s-%s", timestamp, suffix)
}

func NewSessionStore(maxSessions, maxAgeDays int) (*SessionStore, error) {
	homeDir, err := os.UserHomeDir()
	if err != nil {
		return nil, fmt.Errorf("failed to get home directory: %w", err)
	}

	storageDir := filepath.Join(homeDir, ".local", "share", "asimi", "sessions")
	if err := os.MkdirAll(storageDir, 0755); err != nil {
		return nil, fmt.Errorf("failed to create session storage directory: %w", err)
	}

	store := &SessionStore{
		storageDir:  storageDir,
		maxSessions: maxSessions,
		maxAgeDays:  maxAgeDays,
		saveChan:    make(chan *Session, 100),
		stopChan:    make(chan struct{}),
	}

	if err := store.CleanupOldSessions(); err != nil {
		fmt.Printf("Warning: failed to cleanup old sessions: %v\n", err)
	}

	go store.saveWorker()

	return store, nil
}

func (store *SessionStore) saveWorker() {
	for {
		select {
		case session := <-store.saveChan:
			if err := store.saveSessionSync(session); err != nil {
				fmt.Printf("Warning: failed to save session: %v\n", err)
			}
		case <-store.stopChan:
			for len(store.saveChan) > 0 {
				session := <-store.saveChan
				if err := store.saveSessionSync(session); err != nil {
					fmt.Printf("Warning: failed to save session: %v\n", err)
				}
			}
			return
		}
	}
}

func (store *SessionStore) SaveSession(session *Session) {
	if session != nil {
		select {
		case store.saveChan <- session:
		default:
			fmt.Printf("Warning: save channel full, skipping save\n")
		}
	}
}

// SaveSessionSync saves a session synchronously and returns any error
func (store *SessionStore) SaveSessionSync(session *Session) error {
	return store.saveSessionSync(session)
}

func (store *SessionStore) Close() {
	close(store.stopChan)
	
	// Wait for worker to finish with timeout
	// The worker will drain the queue when it receives the stop signal
	done := make(chan struct{})
	go func() {
		// Give the worker time to process remaining items
		time.Sleep(100 * time.Millisecond)
		close(done)
	}()
	
	select {
	case <-done:
		slog.Debug("session store closed gracefully")
	case <-time.After(2 * time.Second):
		slog.Warn("session store close timed out, some saves may be lost")
	}
}

func (store *SessionStore) saveSessionSync(session *Session) error {
	if session == nil {
		return fmt.Errorf("cannot save nil session")
	}

	hasUserMessage := false
	for _, msg := range session.Messages {
		if msg.Role == llms.ChatMessageTypeHuman {
			hasUserMessage = true
			break
		}
	}
	if !hasUserMessage {
		return nil
	}

	if session.ID == "" {
		session.ID = generateSessionID()
		session.CreatedAt = time.Now()
		workingDir, _ := os.Getwd()
		session.WorkingDir = workingDir
	}

	if session.ProjectSlug == "" {
		session.ProjectSlug = projectSlug(session.WorkingDir)
	}
	if session.ProjectSlug == "" {
		session.ProjectSlug = defaultProjectSlug
	}

	if session.FirstPrompt == "" {
		for _, msg := range session.Messages {
			if msg.Role == llms.ChatMessageTypeHuman {
				for _, part := range msg.Parts {
					if textPart, ok := part.(llms.TextContent); ok {
						session.FirstPrompt = textPart.Text
						if len(session.FirstPrompt) > 60 {
							session.FirstPrompt = session.FirstPrompt[:57] + "..."
						}
						break
					}
				}
				if session.FirstPrompt != "" {
					break
				}
			}
		}
	}

	session.LastUpdated = time.Now()

	sessionDir := filepath.Join(store.storageDir, session.ProjectSlug, "session-"+session.ID)
	if err := os.MkdirAll(sessionDir, 0755); err != nil {
		return fmt.Errorf("failed to create session directory: %w", err)
	}

	sessionFile := filepath.Join(sessionDir, "session.json")
	sessionJSON, err := json.MarshalIndent(session, "", "  ")
	if err != nil {
		return fmt.Errorf("failed to marshal session data: %w", err)
	}
	if err := os.WriteFile(sessionFile, sessionJSON, 0644); err != nil {
		return fmt.Errorf("failed to write session file: %w", err)
	}

	if err := store.updateIndex(session); err != nil {
		return fmt.Errorf("failed to update index: %w", err)
	}

	return nil
}

const defaultProjectSlug = "project-unknown"

func projectSlug(workingDir string) string {
	cleaned := filepath.Clean(workingDir)
	if cleaned == "" || cleaned == "." {
		cleaned = workingDir
	}

	base := strings.ToLower(filepath.Base(cleaned))
	if base == "." || base == string(os.PathSeparator) || base == "" {
		base = "project"
	}

	var b strings.Builder
	prevHyphen := false
	for _, r := range base {
		if (r >= 'a' && r <= 'z') || (r >= '0' && r <= '9') {
			b.WriteRune(r)
			prevHyphen = false
			continue
		}
		if !prevHyphen {
			b.WriteRune('-')
			prevHyphen = true
		}
	}
	slugBase := strings.Trim(b.String(), "-")
	if slugBase == "" {
		slugBase = "project"
	}

	hash := sha256.Sum256([]byte(cleaned))
	return fmt.Sprintf("%s-%s", slugBase, hex.EncodeToString(hash[:])[:6])
}

type persistedSession struct {
	ID           string            `json:"id"`
	CreatedAt    time.Time         `json:"created_at"`
	LastUpdated  time.Time         `json:"last_updated"`
	FirstPrompt  string            `json:"first_prompt"`
	Provider     string            `json:"provider"`
	Model        string            `json:"model"`
	WorkingDir   string            `json:"working_dir"`
	ProjectSlug  string            `json:"project_slug,omitempty"`
	Messages     []json.RawMessage `json:"messages"`
	ContextFiles map[string]string `json:"context_files"`
}

func (store *SessionStore) LoadSession(id string) (*Session, error) {
	index, err := store.loadIndex()
	if err != nil {
		return nil, err
	}

	var slug string
	var recorded Session
	found := false
	for _, entry := range index.Sessions {
		if entry.ID == id {
			recorded = entry
			slug = entry.ProjectSlug
			found = true
			break
		}
	}

	if !found {
		return nil, fmt.Errorf("session %s not found", id)
	}

	if slug == "" {
		slug = projectSlug(recorded.WorkingDir)
	}
	if slug == "" {
		slug = defaultProjectSlug
	}

	sessionDir := filepath.Join(store.storageDir, slug, "session-"+id)
	sessionFile := filepath.Join(sessionDir, "session.json")

	data, readErr := os.ReadFile(sessionFile)
	if readErr != nil {
		legacyFile := filepath.Join(store.storageDir, "session-"+id, "session.json")
		var legacyErr error
		data, legacyErr = os.ReadFile(legacyFile)
		if legacyErr != nil {
			return nil, fmt.Errorf("failed to read session file: %w", readErr)
		}
	}

	var persisted persistedSession
	if err := json.Unmarshal(data, &persisted); err != nil {
		return nil, fmt.Errorf("failed to unmarshal session data: %w", err)
	}

	session := &Session{
		ID:           persisted.ID,
		CreatedAt:    persisted.CreatedAt,
		LastUpdated:  persisted.LastUpdated,
		FirstPrompt:  persisted.FirstPrompt,
		Provider:     persisted.Provider,
		Model:        persisted.Model,
		WorkingDir:   persisted.WorkingDir,
		ProjectSlug:  persisted.ProjectSlug,
		ContextFiles: persisted.ContextFiles,
	}

	if session.ProjectSlug == "" {
		session.ProjectSlug = slug
	}

	if session.ContextFiles == nil {
		session.ContextFiles = make(map[string]string)
	}

	for _, rawMsg := range persisted.Messages {
		var restored llms.MessageContent
		if err := json.Unmarshal(rawMsg, &restored); err != nil {
			return nil, fmt.Errorf("restore message: %w", err)
		}
		session.Messages = append(session.Messages, restored)
	}

	return session, nil
}

func (store *SessionStore) ListSessions(limit int) ([]Session, error) {
	index, err := store.loadIndex()
	if err != nil {
		return nil, err
	}

	currentDir, _ := os.Getwd()
	targetSlug := projectSlug(currentDir)
	if targetSlug == "" {
		targetSlug = defaultProjectSlug
	}

	var filtered []Session
	for _, session := range index.Sessions {
		if session.ProjectSlug == "" {
			session.ProjectSlug = projectSlug(session.WorkingDir)
		}
		if session.ProjectSlug == "" {
			session.ProjectSlug = defaultProjectSlug
		}
		if session.ProjectSlug == targetSlug {
			filtered = append(filtered, session)
		}
	}

	sort.Slice(filtered, func(i, j int) bool {
		return filtered[i].LastUpdated.After(filtered[j].LastUpdated)
	})

	if limit > 0 && len(filtered) > limit {
		return filtered[:limit], nil
	}

	return filtered, nil
}

func (store *SessionStore) CleanupOldSessions() error {
	index, err := store.loadIndex()
	if err != nil {
		return err
	}

	var sessionsToKeep []Session
	cutoffTime := time.Now().AddDate(0, 0, -store.maxAgeDays)
	maxAgeEnabled := store.maxAgeDays > 0

	grouped := make(map[string][]Session)
	for _, session := range index.Sessions {
		if session.ProjectSlug == "" {
			session.ProjectSlug = projectSlug(session.WorkingDir)
		}
		if session.ProjectSlug == "" {
			session.ProjectSlug = defaultProjectSlug
		}
		grouped[session.ProjectSlug] = append(grouped[session.ProjectSlug], session)
	}

	for slug, sessions := range grouped {
		sort.Slice(sessions, func(i, j int) bool {
			return sessions[i].LastUpdated.After(sessions[j].LastUpdated)
		})

		kept := 0
		for _, session := range sessions {
			if maxAgeEnabled && session.LastUpdated.Before(cutoffTime) {
				store.removeSessionDir(slug, session.ID)
				continue
			}

			if store.maxSessions > 0 && kept >= store.maxSessions {
				store.removeSessionDir(slug, session.ID)
				continue
			}

			session.ProjectSlug = slug
			sessionsToKeep = append(sessionsToKeep, session)
			kept++
		}
	}

	sort.Slice(sessionsToKeep, func(i, j int) bool {
		return sessionsToKeep[i].LastUpdated.After(sessionsToKeep[j].LastUpdated)
	})

	index.Sessions = sessionsToKeep
	return store.saveIndex(index)
}

func (store *SessionStore) removeSessionDir(slug, id string) {
	var paths []string
	if slug != "" {
		paths = append(paths, filepath.Join(store.storageDir, slug, "session-"+id))
	}
	paths = append(paths, filepath.Join(store.storageDir, "session-"+id))

	seen := make(map[string]struct{})
	for _, path := range paths {
		if path == "" {
			continue
		}
		if _, ok := seen[path]; ok {
			continue
		}
		seen[path] = struct{}{}

		if err := os.RemoveAll(path); err != nil && !os.IsNotExist(err) {
			fmt.Printf("Warning: failed to remove session %s at %s: %v\n", id, path, err)
		}
	}
}

func (store *SessionStore) loadIndex() (*SessionIndex, error) {
	indexFile := filepath.Join(store.storageDir, "index.json")

	if _, err := os.Stat(indexFile); os.IsNotExist(err) {
		return &SessionIndex{Sessions: []Session{}}, nil
	}

	data, err := os.ReadFile(indexFile)
	if err != nil {
		return nil, fmt.Errorf("failed to read index file: %w", err)
	}

	var index SessionIndex
	if err := json.Unmarshal(data, &index); err != nil {
		return nil, fmt.Errorf("failed to unmarshal index: %w", err)
	}

	for i := range index.Sessions {
		if index.Sessions[i].ProjectSlug == "" {
			index.Sessions[i].ProjectSlug = projectSlug(index.Sessions[i].WorkingDir)
		}
		if index.Sessions[i].ProjectSlug == "" {
			index.Sessions[i].ProjectSlug = defaultProjectSlug
		}
	}

	return &index, nil
}

func (store *SessionStore) saveIndex(index *SessionIndex) error {
	indexFile := filepath.Join(store.storageDir, "index.json")

	data, err := json.MarshalIndent(index, "", "  ")
	if err != nil {
		return fmt.Errorf("failed to marshal index: %w", err)
	}

	if err := os.WriteFile(indexFile, data, 0644); err != nil {
		return fmt.Errorf("failed to write index file: %w", err)
	}

	return nil
}

func (store *SessionStore) updateIndex(session *Session) error {
	index, err := store.loadIndex()
	if err != nil {
		return err
	}

	if session.ProjectSlug == "" {
		session.ProjectSlug = projectSlug(session.WorkingDir)
	}
	if session.ProjectSlug == "" {
		session.ProjectSlug = defaultProjectSlug
	}

	found := false
	for i, s := range index.Sessions {
		if s.ID == session.ID {
			index.Sessions[i] = *session
			found = true
			break
		}
	}

	if !found {
		index.Sessions = append(index.Sessions, *session)
	}

	return store.saveIndex(index)
}

func formatRelativeTime(t time.Time) string {
	now := time.Now()

	if t.Year() == now.Year() && t.YearDay() == now.YearDay() {
		return fmt.Sprintf("Today %s", t.Format("15:04"))
	}

	yesterday := now.AddDate(0, 0, -1)
	if t.Year() == yesterday.Year() && t.YearDay() == yesterday.YearDay() {
		return fmt.Sprintf("Yesterday %s", t.Format("15:04"))
	}

	if t.Year() == now.Year() {
		return t.Format("Jan 2, 15:04")
	}

	return t.Format("Jan 2 2006, 15:04")
}

func FormatSessionList(sessions []Session) string {
	if len(sessions) == 0 {
		return "No previous sessions found. Start chatting to create a new session!"
	}

	var b strings.Builder
	b.WriteString("Recent Sessions:\n\n")

	for i, session := range sessions {
		messageCount := len(session.Messages)
		b.WriteString(fmt.Sprintf("%2d. [%s] %s\n", i+1, formatRelativeTime(session.LastUpdated), session.FirstPrompt))
		b.WriteString(fmt.Sprintf("    %d messages • %s", messageCount, session.Model))

		currentDir, _ := os.Getwd()
		if session.WorkingDir != "" && session.WorkingDir != currentDir {
			shortPath := session.WorkingDir
			homeDir, _ := os.UserHomeDir()
			if homeDir != "" {
				shortPath = strings.Replace(shortPath, homeDir, "~", 1)
			}
			b.WriteString(fmt.Sprintf(" • %s", shortPath))
		}

		b.WriteString("\n")
		if i < len(sessions)-1 {
			b.WriteString("\n")
		}
	}

	return b.String()
}

func (store *SessionStore) Flush() {
	for len(store.saveChan) > 0 {
		time.Sleep(10 * time.Millisecond)
	}
	time.Sleep(50 * time.Millisecond)
>>>>>>> 0fd35725
}<|MERGE_RESOLUTION|>--- conflicted
+++ resolved
@@ -28,37 +28,6 @@
 // and native provider tool/function-calling. It executes tools via the
 // existing CoreToolScheduler and keeps conversation state locally.
 type Session struct {
-<<<<<<< HEAD
-	llm      llms.Model
-	messages []llms.MessageContent
-
-	// toolCatalog maps tool name -> concrete tool for execution
-	toolCatalog map[string]lctools.Tool
-	// toolDefs are the LLM-facing tool/function definitions
-	toolDefs []llms.Tool
-
-	// Tool call loop detection
-	lastToolCallKey         string
-	toolCallRepetitionCount int
-
-	// Tool scheduler for coordinating tool execution
-	scheduler *CoreToolScheduler
-
-	// Context files to include with prompts
-	contextFiles map[string]string
-
-	// Tool notification function
-	notify NotifyFunc
-
-	// Streaming state management
-	accumulatedContent strings.Builder
-
-	// Configuration
-	config *LLMConfig
-
-	// Session tracking
-	startTime time.Time
-=======
 	ID          string    `json:"id"`
 	CreatedAt   time.Time `json:"created_at"`
 	LastUpdated time.Time `json:"last_updated"`
@@ -70,6 +39,7 @@
 
 	Messages     []llms.MessageContent `json:"messages"`
 	ContextFiles map[string]string     `json:"context_files"`
+	messages     []llms.MessageContent `json:"-"`
 
 	llm                     llms.Model              `json:"-"`
 	toolCatalog             map[string]lctools.Tool `json:"-"`
@@ -80,7 +50,18 @@
 	notify                  NotifyFunc              `json:"-"`
 	accumulatedContent      strings.Builder         `json:"-"`
 	config                  *LLMConfig              `json:"-"`
->>>>>>> 0fd35725
+	startTime               time.Time               `json:"-"`
+}
+
+// syncMessages keeps the exported and internal message slices referencing the same data.
+func (s *Session) syncMessages() {
+	if s.messages == nil && len(s.Messages) > 0 {
+		s.messages = s.Messages
+	}
+	if s.messages == nil {
+		s.messages = make([]llms.MessageContent, 0)
+	}
+	s.Messages = s.messages
 }
 
 // resetStreamBuffer safely resets the accumulated content buffer
@@ -178,20 +159,17 @@
 	}
 	parts = append(parts, llms.TextPart(sys))
 
-	s.Messages = append(s.Messages, llms.MessageContent{
+	s.messages = append(s.messages, llms.MessageContent{
 		Role:  llms.ChatMessageTypeSystem,
 		Parts: parts,
 	})
+	s.syncMessages()
 
 	// Build tool schema for the model and execution catalog for the scheduler.
 	s.toolDefs, s.toolCatalog = buildLLMTools()
 	s.scheduler = NewCoreToolScheduler(s.notify)
-<<<<<<< HEAD
-	s.contextFiles = make(map[string]string)
+	s.ContextFiles = make(map[string]string)
 	s.startTime = time.Now()
-=======
-	s.ContextFiles = make(map[string]string)
->>>>>>> 0fd35725
 
 	// Add AGENTS.md as a persistent context file if it exists
 	projectContext := readProjectContext()
@@ -219,11 +197,12 @@
 // ClearHistory clears the conversation history but keeps the system message and AGENTS.md
 func (s *Session) ClearHistory() {
 	// Keep only the system message (first message)
-	if len(s.Messages) > 0 && s.Messages[0].Role == llms.ChatMessageTypeSystem {
-		s.Messages = s.Messages[:1]
+	if len(s.messages) > 0 && s.messages[0].Role == llms.ChatMessageTypeSystem {
+		s.messages = s.messages[:1]
 	} else {
-		s.Messages = []llms.MessageContent{}
-	}
+		s.messages = []llms.MessageContent{}
+	}
+	s.syncMessages()
 
 	// Reset tool call tracking
 	s.lastToolCallKey = ""
@@ -293,10 +272,11 @@
 // prepareUserMessage builds the prompt with context and adds it to the message history
 func (s *Session) prepareUserMessage(prompt string) {
 	fullPrompt := s.buildPromptWithContext(prompt)
-	s.Messages = append(s.Messages, llms.MessageContent{
+	s.messages = append(s.messages, llms.MessageContent{
 		Role:  llms.ChatMessageTypeHuman,
 		Parts: []llms.ContentPart{llms.TextPart(fullPrompt)},
 	})
+	s.syncMessages()
 }
 
 func (s *Session) generateLLMResponse(ctx context.Context, streamingFunc func(ctx context.Context, chunk []byte) error) (*llms.ContentChoice, error) {
@@ -314,7 +294,7 @@
 		callOptsWithChoice = append(callOptsWithChoice, llms.WithStreamingFunc(streamingFunc))
 	}
 	// Attempt with explicit tool choice first.
-	resp, err := s.llm.GenerateContent(ctx, s.Messages, callOptsWithChoice...)
+	resp, err := s.llm.GenerateContent(ctx, s.messages, callOptsWithChoice...)
 	if err != nil {
 		return nil, err
 	}
@@ -346,10 +326,11 @@
 
 	// Only add the assistant message if we have content or tool calls
 	if len(parts) > 0 {
-		s.Messages = append(s.Messages, llms.MessageContent{
+		s.messages = append(s.messages, llms.MessageContent{
 			Role:  llms.ChatMessageTypeAI,
 			Parts: parts,
 		})
+		s.syncMessages()
 	}
 }
 
@@ -396,6 +377,7 @@
 	}
 	if snapshot < len(s.messages) {
 		s.messages = s.messages[:snapshot]
+		s.syncMessages()
 	}
 
 	// Reset tool loop detection state when rolling back
@@ -505,21 +487,15 @@
 		toolMessages, shouldReturn := s.processToolCalls(ctx, choice.ToolCalls)
 		if len(toolMessages) > 0 {
 			s.messages = append(s.messages, toolMessages...)
+			s.syncMessages()
 		}
 
 		if shouldReturn {
 			return finalText, nil
 		}
 
-<<<<<<< HEAD
 		// Continue to next iteration to let the model incorporate tool results.
 		if len(toolMessages) > 0 {
-=======
-		// Append the aggregated tool responses and continue the loop.
-		if len(toolResponseMsg.Parts) > 0 {
-			s.Messages = append(s.Messages, toolResponseMsg)
-			// Continue to next iteration to let the model incorporate tool results.
->>>>>>> 0fd35725
 			continue
 		}
 
@@ -643,21 +619,15 @@
 			toolMessages, shouldReturn := s.processToolCalls(ctx, choice.ToolCalls)
 			if len(toolMessages) > 0 {
 				s.messages = append(s.messages, toolMessages...)
+				s.syncMessages()
 			}
 
 			if shouldReturn {
 				break
 			}
 
-<<<<<<< HEAD
 			// Continue to next iteration to let the model incorporate tool results.
 			if len(toolMessages) > 0 {
-=======
-			// Append the aggregated tool responses and continue the loop.
-			if len(toolResponseMsg.Parts) > 0 {
-				s.Messages = append(s.Messages, toolResponseMsg)
-				// Continue to next iteration to let the model incorporate tool results.
->>>>>>> 0fd35725
 				continue
 			}
 
@@ -837,7 +807,6 @@
 	return string(b)
 }
 
-<<<<<<< HEAD
 // GetSessionDuration returns the duration since the session started
 func (s *Session) GetSessionDuration() time.Duration {
 	return time.Since(s.startTime)
@@ -850,7 +819,8 @@
 		return 0
 	}
 	return (float64(info.UsedTokens) / float64(info.TotalTokens)) * 100
-=======
+}
+
 type SessionIndex struct {
 	Sessions []Session `json:"sessions"`
 }
@@ -937,7 +907,7 @@
 
 func (store *SessionStore) Close() {
 	close(store.stopChan)
-	
+
 	// Wait for worker to finish with timeout
 	// The worker will drain the queue when it receives the stop signal
 	done := make(chan struct{})
@@ -946,7 +916,7 @@
 		time.Sleep(100 * time.Millisecond)
 		close(done)
 	}()
-	
+
 	select {
 	case <-done:
 		slog.Debug("session store closed gracefully")
@@ -959,6 +929,8 @@
 	if session == nil {
 		return fmt.Errorf("cannot save nil session")
 	}
+
+	session.syncMessages()
 
 	hasUserMessage := false
 	for _, msg := range session.Messages {
@@ -1149,6 +1121,8 @@
 		}
 		session.Messages = append(session.Messages, restored)
 	}
+	session.messages = session.Messages
+	session.syncMessages()
 
 	return session, nil
 }
@@ -1393,5 +1367,4 @@
 		time.Sleep(10 * time.Millisecond)
 	}
 	time.Sleep(50 * time.Millisecond)
->>>>>>> 0fd35725
 }